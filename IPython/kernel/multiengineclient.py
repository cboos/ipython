--- conflicted
+++ resolved
@@ -303,32 +303,7 @@
     def __len__(self):
         """Return the number of available engines."""
         return len(self.get_ids())
-<<<<<<< HEAD
-        
-    def parallelize(self, func, targets=None, block=None):
-        """Build a `ParallelFunction` object for functionName on engines.
-        
-        The returned object will implement a parallel version of functionName
-        that takes a local sequence as its only argument and calls (in 
-        parallel) functionName on each element of that sequence.  The
-        `ParallelFunction` object has a `targets` attribute that controls
-        which engines the function is run on.
-        
-        :Parameters:
-            targets : int, list or 'all'
-                The engine ids the action will apply to.  Call `get_ids` to see
-                a list of currently available engines.
-            functionName : str
-                A Python string that names a callable defined on the engines.
-        
-        :Returns:  A `ParallelFunction` object.                
-        """
-        targets, block = self._findTargetsAndBlock(targets, block)
-        return ParallelFunction(func, self, targets, block)
-
-=======
-    
->>>>>>> 905a63be
+    
     #---------------------------------------------------------------------------
     # Make this a context manager for with
     #---------------------------------------------------------------------------
